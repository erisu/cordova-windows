--- conflicted
+++ resolved
@@ -151,7 +151,7 @@
     if(!app) {
         throw new Error('Invalid manifest file (no <Application> node): ' + manifestPath);
     }
-<<<<<<< HEAD
+    
     if (pkgName) {
         // 64 symbols restriction goes from manifest schema definition
         // http://msdn.microsoft.com/en-us/library/windows/apps/br211415.aspx
@@ -160,10 +160,6 @@
     }
 
     applyStartPage(app, config, targetWin10); 
-=======
-
-    app.attrib.StartPage = 'www/' + startPage;
->>>>>>> e5f54f2e
 
     var visualElementsName = './/' + xmlnsPrefix + 'VisualElements'; 
     var visualElems = manifest.find(visualElementsName); 
@@ -554,7 +550,6 @@
     }
 }
 
-<<<<<<< HEAD
 function applyUAPVersionToProject(projectFilePath, uapVersionInfo) {
     var fileContents = fs.readFileSync(projectFilePath).toString().trim();
     var xml = et.parse(fileContents);
@@ -726,7 +721,8 @@
             }
         }
     });
-=======
+}
+
 /**
  * Applies the ToastCapable attribute to the VisualElements tag
  * @param config {ConfigParser} The configuration reader
@@ -746,5 +742,4 @@
     else {
         delete visualElems.attrib.ToastCapable;
     } 
->>>>>>> e5f54f2e
 }