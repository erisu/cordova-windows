/*
       Licensed to the Apache Software Foundation (ASF) under one
       or more contributor license agreements.  See the NOTICE file
       distributed with this work for additional information
       regarding copyright ownership.  The ASF licenses this file
       to you under the Apache License, Version 2.0 (the
       "License"); you may not use this file except in compliance
       with the License.  You may obtain a copy of the License at

         http://www.apache.org/licenses/LICENSE-2.0

       Unless required by applicable law or agreed to in writing,
       software distributed under the License is distributed on an
       "AS IS" BASIS, WITHOUT WARRANTIES OR CONDITIONS OF ANY
       KIND, either express or implied.  See the License for the
       specific language governing permissions and limitations
       under the License.
*/

var Q = require('q'),
    nopt  = require('nopt'),
    path  = require('path'),
    build = require('./build'),
    utils = require('./utils'),
    ConfigParser = require('./ConfigParser'),
    packages = require('./package');

var ROOT = path.join(__dirname, '..', '..');

module.exports.run = function (argv) {
    if (!utils.isCordovaProject(ROOT)){
        return Q.reject('Could not find project at ' + ROOT);
    }

    // parse arg
    var args  = nopt({'debug': Boolean, 'release': Boolean, 'nobuild': Boolean,
        'device': Boolean, 'emulator': Boolean, 'target': String, 'archs': String,
        'phone': Boolean, 'win': Boolean, 'appx': String}, {'r' : '--release'}, argv);

    // Validate args
    if (args.debug && args.release) {
        return Q.reject('Only one of "debug"/"release" options should be specified');
    }
    if ((args.device && args.emulator) || ((args.device || args.emulator) && args.target)) {
        return Q.reject('Only one of "device"/"emulator"/"target" options should be specified');
    }
    if (args.phone && args.win) {
        return Q.reject('Only one of "phone"/"win" options should be specified');
    }

    // Get build/deploy options
    var buildType    = args.release ? 'release' : 'debug',
        buildArchs   = args.archs ? args.archs.split(' ') : ['anycpu'],
        projectType  = args.phone ? 'phone' : 'windows',
        deployTarget = args.target ? args.target : (args.emulator ? 'emulator' : 'device'),
        projOverride = args.appx;

    // for win switch we should correctly handle 8.0 and 8.1 version as per configuration
<<<<<<< HEAD
    // as well as 10
    var targetWindowsVersion = getWindowsTargetVersion();
    if (projectType == 'windows') {
        if (targetWindowsVersion == '8.0') {
            projectType = 'windows80';
        }
        else if (targetWindowsVersion === '10.0') {
            projectType = 'windows10';
        }
    }
    else if (projectType === 'phone') {
        if (targetWindowsVersion === '10.0' || targetWindowsVersion === 'UAP') {
            projectType = 'windows10';
        }
    }

    if (projOverride) {
        switch (projOverride) {
            case '8.1-phone':
                projectType = 'phone';
                targetWindowsVersion = '8.1';
                break;
            case '8.1-win':
                projectType = 'windows';
                targetWindowsVersion = '8.1';
                break;
            case 'uap':
                projectType = 'windows10';
                break;
            default:
                console.warn('Unrecognized --appx parameter passed to run: "' + projOverride + '", ignoring.');
                break;
        }
=======
    if (projectType == 'windows' && getWindowsTargetVersion() == '8.0') {
        console.log('Warning: windows8 has been deprecated.  Please update you project to target windows8.1');
        projectType = 'windows80';
>>>>>>> 61057cf8
    }

    // if --nobuild isn't specified then build app first
    var buildPackages = args.nobuild ? Q() : build.run(argv);

    return buildPackages.then(function () {
        return packages.getPackage(projectType, buildType, buildArchs[0]);
    }).then(function(pkg) {
        console.log('\nDeploying ' + pkg.type + ' package to ' + deployTarget + ':\n' + pkg.appx);
        switch (pkg.type) {
            case 'phone':
                return packages.deployToPhoneAndRun(pkg, deployTarget, false).catch(function(e) {
                    if (args.target || args.emulator || args.device) {
                        throw e; // Explicit target, carry on
                    }
                    
                    // 'device' was inferred initially, because no target was specified
                    return packages.deployToPhoneAndRun(pkg, 'emulator', false);
                });
                
            case 'windows10':
                if (args.phone) {
                    // Win10 emulator launch is not currently supported, always force device
                    if (args.emulator || args.target === 'emulator') {
                        console.warn('Windows 10 Phone emulator is not currently supported, attempting deploy to device.');
                    }
                    return packages.deployToPhoneAndRun(pkg, 'device', true);
                }
                else {
                    return packages.deployToDesktop(pkg, deployTarget, projectType);
                }
            
                break;    
            default: // 'windows'
                return packages.deployToDesktop(pkg, deployTarget, projectType);
                
        }
    });
};

module.exports.help = function () {
    console.log('\nUsage: run [ --device | --emulator | --target=<id> ] [ --debug | --release | --nobuild ]');
    console.log('           [ --x86 | --x64 | --arm ] [--phone | --win]');
    console.log('    --device      : Deploys and runs the project on the connected device.');
    console.log('    --emulator    : Deploys and runs the project on an emulator.');
    console.log('    --target=<id> : Deploys and runs the project on the specified target.');
    console.log('    --debug       : Builds project in debug mode.');
    console.log('    --release     : Builds project in release mode.');
    console.log('    --nobuild     : Uses pre-built package, or errors if project is not built.');
    console.log('    --archs       : Specific chip architectures (`anycpu`, `arm`, `x86`, `x64`).');
    console.log('    --phone, --win');
    console.log('                  : Specifies project type to deploy');
    console.log('    --appx=<8.1-win|8.1-phone|uap>');
    console.log('                  : Overrides WindowsTargetVersion to build Windows 8.1, ');
    console.log('                              Windows Phone 8.1, or Windows 10.');
    console.log('');
    console.log('Examples:');
    console.log('    run');
    console.log('    run --emulator');
    console.log('    run --device');
    console.log('    run --target=7988B8C3-3ADE-488d-BA3E-D052AC9DC710');
    console.log('    run --device --release');
    console.log('    run --emulator --debug');
    console.log('    run --device --appx=phone-8.1');
    console.log('');

    process.exit(0);
};


function getWindowsTargetVersion() {
    var config = new ConfigParser(path.join(ROOT, 'config.xml'));
    var windowsTargetVersion = config.getWindowsTargetVersion();
    switch(windowsTargetVersion) {
        case '8':
        case '8.0':
            return '8.0';
        case '8.1':
            return '8.1';
        case '10.0':
        case 'UAP':
            return '10.0';
        default:
            throw new Error('Unsupported WindowsTargetVersion value: ' + windowsTargetVersion);
    }
}<|MERGE_RESOLUTION|>--- conflicted
+++ resolved
@@ -56,7 +56,6 @@
         projOverride = args.appx;
 
     // for win switch we should correctly handle 8.0 and 8.1 version as per configuration
-<<<<<<< HEAD
     // as well as 10
     var targetWindowsVersion = getWindowsTargetVersion();
     if (projectType == 'windows') {
@@ -90,11 +89,10 @@
                 console.warn('Unrecognized --appx parameter passed to run: "' + projOverride + '", ignoring.');
                 break;
         }
-=======
+
     if (projectType == 'windows' && getWindowsTargetVersion() == '8.0') {
         console.log('Warning: windows8 has been deprecated.  Please update you project to target windows8.1');
         projectType = 'windows80';
->>>>>>> 61057cf8
     }
 
     // if --nobuild isn't specified then build app first
